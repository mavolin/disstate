--- conflicted
+++ resolved
@@ -175,7 +175,6 @@
 //
 // Middlewares must be of the same type as the handlers or must be an
 // interface{} or Base handlers.
-<<<<<<< HEAD
 func (h *EventHandler) AddHandler(handler interface{}, middlewares ...interface{}) (rm func(), err error) {
 	return h.addHandler(handler, false, middlewares...)
 }
@@ -185,15 +184,6 @@
 ) (rm func(), err error) {
 	handlerVal := reflect.ValueOf(handler)
 	handlerType := handlerVal.Type()
-=======
-//
-// The signature of a handler func is func(*State, e) where e is either a
-// pointer to an event, *Base or interface{}.
-// Optionally, a handler may return an error.
-func (h *EventHandler) AddHandler(f interface{}, middlewares ...interface{}) (func(), error) {
-	fv := reflect.ValueOf(f)
-	ft := fv.Type()
->>>>>>> 3bf280c5
 
 	var eventType reflect.Type
 
@@ -443,15 +433,10 @@
 func (h *EventHandler) callHandlers(ev reflect.Value, et reflect.Type, handlers []*genericHandler) {
 	h.wg.Add(len(handlers))
 
-<<<<<<< HEAD
 	for _, gh := range handlers {
 		go func(gh *genericHandler) {
-=======
-	for _, handler := range gh {
-		go func(ha *genericHandler) {
 			defer h.wg.Done()
 
->>>>>>> 3bf280c5
 			defer func() {
 				if rec := recover(); rec != nil {
 					h.PanicHandler(rec)
@@ -464,7 +449,6 @@
 				return
 			}
 
-<<<<<<< HEAD
 			if gh.once != nil {
 				gh.once.Do(func() {
 					h.callHandler(gh, cp)
@@ -485,11 +469,6 @@
 	} else {
 		result := gh.handler.Call([]reflect.Value{h.sv, ev})
 		h.handleResult(result)
-=======
-			result := ha.handler.Call([]reflect.Value{h.sv, cp})
-			h.handleResult(result)
-		}(handler)
->>>>>>> 3bf280c5
 	}
 }
 
